--- conflicted
+++ resolved
@@ -6,13 +6,9 @@
 from scipy.sparse import csc_matrix, csr_matrix
 from typing_extensions import Self
 
-<<<<<<< HEAD
-from .utils.utils import ReadonlyModel, Url, Writable, concat
-=======
 from loopy.logger import log
 
 from .utils.utils import Callback, ReadonlyModel, Url, Writable, concat
->>>>>>> df92c9f4
 
 FeatureType = Literal["categorical", "quantitative", "singular"]
 
