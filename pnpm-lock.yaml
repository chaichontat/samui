--- conflicted
+++ resolved
@@ -145,16 +145,11 @@
         specifier: ^2023.10.5
         version: 2023.10.6
       '@typescript-eslint/parser':
-<<<<<<< HEAD
-        specifier: ^6.21.0
-        version: 6.21.0(eslint@8.57.1)(typescript@5.9.2)
+        specifier: ^8.44.0
+        version: 8.44.0(eslint@9.35.0(jiti@1.21.7))(typescript@5.9.2)
       '@vitest/browser':
         specifier: ^3.2.4
         version: 3.2.4(playwright@1.47.2)(vite@6.3.6(@types/node@24.5.0)(jiti@1.21.7)(yaml@2.8.1))(vitest@3.2.4)
-=======
-        specifier: ^8.44.0
-        version: 8.44.0(eslint@9.35.0(jiti@1.21.7))(typescript@5.9.2)
->>>>>>> cc7b56b7
       autoprefixer:
         specifier: ^10.4.19
         version: 10.4.21(postcss@8.5.6)
