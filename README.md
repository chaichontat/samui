--- conflicted
+++ resolved
@@ -44,23 +44,6 @@
 More reasonably priced alternatives include [Cloudflare R2](https://www.cloudflare.com/products/r2/) and [Backblaze B2](https://www.backblaze.com/b2/cloud-storage.html).
 The images are available instantly and without any installation on their end!
 
-<<<<<<< HEAD
-### Sample viewing
-
-Loopy allows for viewing multiple samples simultaneously using the "split vertical" or "split horizontal" buttons located next to the sample ID pane.
-Loopy also allows for viewing multiple fluorescent image channels that can be toggled on and off in the window below the sample ID pane.
-Each channel can be adjusted individually for color and maximum intensity.
-Users can zoom in/out using a mouse wheel and can navigate around the sample by clicking and dragging.
-Menus can be hidden using the show/hide button to view more of the sample.
-A screenshot can also be acquired using the camera button.
-
-### Layers
-
-Layers can be added using "+ Add Layer" button.
-For example, in Visium data, each queried gene can be added as a layer.
-The check boxes next to a feature display the border and fill of the spot (Visium) or segmented cell (MERFISH).
-
-=======
 #### Python API
 
 The main object is `Sample` from `loopy.sample`.
@@ -85,7 +68,21 @@
 
 This creates a sample folder that has an image along with a list of chunked features at `out/BrainReceptorShowcase1`.
 This folder can be dragged directly into Loopy Browser for visualization.
->>>>>>> 9667023c
+
+### Sample viewing
+
+Loopy allows for viewing multiple samples simultaneously using the "split vertical" or "split horizontal" buttons located next to the sample ID pane.
+Loopy also allows for viewing multiple fluorescent image channels that can be toggled on and off in the window below the sample ID pane.
+Each channel can be adjusted individually for color and maximum intensity.
+Users can zoom in/out using a mouse wheel and can navigate around the sample by clicking and dragging.
+Menus can be hidden using the show/hide button to view more of the sample.
+A screenshot can also be acquired using the camera button.
+
+### Layers
+
+Layers can be added using "+ Add Layer" button.
+For example, in Visium data, each queried gene can be added as a layer.
+The check boxes next to a feature display the border and fill of the spot (Visium) or segmented cell (MERFISH).
 
 ### Annotation
 
