--- conflicted
+++ resolved
@@ -21,11 +21,7 @@
 pip install .
 ```
 
-<<<<<<< HEAD
-An example notebook is available at `scripts/run_sample.ipynb`.
-=======
 An example script is available at [`scripts/run_sample.ipynb`](scripts/run_sample.ipynb).
->>>>>>> 65377d90
 
 ## Nomenclature
 
