--- conflicted
+++ resolved
@@ -181,13 +181,9 @@
     const featureList = [];
     for (const f of Object.values(this.features)) {
       if (f instanceof ChunkedCSV) {
-        featureList.push({ group: f.name, features: Object.keys(f.names!) });
+        featureList.push({ group: f.name, features: Object.keys(f.names!), weights: f.weights });
       } else if (f instanceof PlainCSV) {
-<<<<<<< HEAD
-        featureList.push({ group: f.name, features: f.features! });
-=======
-        featureList.push({ group: f.name, features: f.features!, weights: f?.weights });
->>>>>>> a3e83835
+        featureList.push({ group: f.name, features: f.features!, weights: f.weights });
       } else {
         throw new Error('Unsupported feature type at Sample.genFeatureList');
       }
