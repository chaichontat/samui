<script lang="ts">
  import {
    annoFeat,
    overlays,
    overlaysFeature,
    sEvent,
    sFeatureData,
    sMapp,
    sOverlay,
    sSample
  } from '$lib/store';
  import type { Sample } from '$src/lib/data/objects/sample';
  import { classes, cn } from '$src/lib/utils';
  import { Check } from '@lucide/svelte';
  import { Plus, XMark } from '@steeze-ui/heroicons';
  import { Icon } from '@steeze-ui/svelte-icon';
  import { Checkbox } from 'bits-ui';
  import { tooltip } from '../utils';
  import OverlayAdjust from './overlayAdjust.svelte';
  import { WebGLSpots, type StyleVars } from './points';

  let sample: Sample;
  $: sample = $sSample;

  let linkMinmax = false;

  const setStyleVars = (name: string, obj: { opacity?: string; max?: string; min?: string }) => {
    const numed: StyleVars = {};
    for (const [k, v] of Object.entries(obj)) {
      // @ts-ignore
      numed[k] = Number(v);
    }
    $overlays[name]?.updateStyleVariables(numed);
  };

  const outlinevis: Record<string, boolean> = {};
  const visible: Record<string, boolean> = {};
  const ensureState = (uid: string) => {
    if (!(uid in outlinevis)) {
      outlinevis[uid] = $overlays[uid]?.outline?.visible ?? false;
    }
    if (!(uid in visible)) {
      const layerVisible = $overlays[uid]?.layer?.getVisible?.();
      visible[uid] = layerVisible == undefined ? true : layerVisible;
    }
  };
  $: Object.keys($overlays).forEach(ensureState);
  $: viewZoom = $sMapp?.map?.getView()?.getZoom?.() ?? '';
  $: viewCenter =
    $sMapp?.map
      ?.getView()
      ?.getCenter?.()
      ?.map((v) => (Number.isFinite(v) ? v : null))
      .join(',') ?? '';
  const setVisible = (name: string, c: boolean | null, outline = false) => {
    ensureState(name);
    if (outline) {
      const layer = $overlays[name]?.outline;
      if (layer) layer.visible = c ?? false;
      outlinevis[name] = c ?? false;
    } else {
      const layer = $overlays[name];
      if (layer) layer.visible = c ?? false;
      visible[name] = c ?? false;
    }
  };

  function addOverlay() {
    const ol = new WebGLSpots($sMapp);
    $overlays[ol.uid] = ol;
    $sOverlay = ol.uid;
  }
</script>

<table
  class="min-w-[250px] table-fixed ml-1 mt-1"
  title="Overlay tools"
  data-testid="overlay-table"
  data-render-complete={$sEvent?.type === 'renderComplete' ? 'true' : 'false'}
  data-feature-min={$sFeatureData?.minmax?.[0] ?? ''}
  data-feature-max={$sFeatureData?.minmax?.[1] ?? ''}
  data-view-zoom={viewZoom}
  data-view-center={viewCenter}
>
  {#if sample}
    <tbody>
      {#each Object.entries($overlays) as [uid, ov], i (uid)}
        {@const fg = $overlaysFeature[uid]}
        <tr
          data-testid={`overlay-row-${i}`}
          data-selected={uid === $sOverlay}
          data-overlay-uid={uid}
          data-overlay-feature={fg?.feature ?? ''}
          data-overlay-group={fg?.group ?? ''}
          data-overlay-colormap={ov.currColorMap ?? ''}
          data-overlay-style={ov.currStyle}
          data-overlay-visible={String(visible[uid])}
          data-overlay-outline-visible={String(outlinevis[uid])}
          data-overlay-opacity={visible[uid] && ov.currStyleVariables?.opacity != undefined
            ? `${ov.currStyleVariables.opacity}`
            : ''}
          data-overlay-min={ov.currStyleVariables?.min != undefined
            ? `${ov.currStyleVariables.min}`
            : ''}
          data-overlay-max={ov.currStyleVariables?.max != undefined
            ? `${ov.currStyleVariables.max}`
            : ''}
        >
          <!-- <td class="size-3">
            <Icon
              src={ArrowLongRight}
              class={classes('svg-icon mr-1', $sOverlay === ov.uid ? '' : 'invisible')}
            />
          </td> -->
          <td class="flex items-center gap-x-0.5" class:opacity-60={$sOverlay !== ov.uid}>
            <!-- Outline checkbox -->
            <div class="size-4" use:tooltip={{ content: `${fg?.feature} outline` }}>
              <Checkbox.Root
                class="bg-transparent  border-white/70  data-[state=unchecked]:hover:border-dark-40 peer inline-flex size-4 items-center justify-center rounded border"
                name={`Border outline for ${fg?.feature}`}
                checked={outlinevis[uid]}
                onCheckedChange={(e) => setVisible(uid, e, true)}
                data-testid="overlay-toggle-border"
              >
                {#snippet children({ checked })}
                  <div class="text-white/90 inline-flex items-center justify-center">
                    <Check class={cn('size-4', !checked && 'invisible')} />
                  </div>
                {/snippet}
              </Checkbox.Root>
            </div>

            <div class="size-4" use:tooltip={{ content: `${fg?.feature} fill` }}>
              <Checkbox.Root
                class="bg-transparent border-white/70  data-[state=unchecked] data-[state=unchecked]:hover:border-dark-40 peer inline-flex size-4 items-center justify-center rounded border"
                name={`Border outline for ${fg?.feature}`}
                checked={visible[uid]}
                onCheckedChange={(e) => setVisible(uid, e)}
                data-testid="overlay-toggle-fill"
              >
                {#snippet children({ checked })}
                  <div class="text-white/90 inline-flex items-center justify-center">
                    <Check class={cn('size-4', !checked && 'invisible')} />
                  </div>
                {/snippet}
              </Checkbox.Root>
            </div>
            &nbsp;
          </td>
          <!-- Overlay name -->
          <td class:opacity-70={$sOverlay !== ov.uid}>
            <button
              on:click={() => ($sOverlay = uid)}
              aria-label={`Select ${fg?.feature}`}
              class={classes(
                'mr-2 max-w-40 cursor-pointer select-none overflow-auto text-ellipsis whitespace-nowrap capitalize',
                uid === $annoFeat.annotating?.overlay ? 'text-teal-400' : 'text-white'
              )}
            >
              {ov.uid
                ? fg
                  ? `${uid === $annoFeat.annotating?.overlay ? 'Anno: ' : ''}${fg?.group} > ${
                      fg?.feature
                    }`
                  : 'None'
                : ''}
            </button>
          </td>
          <td class="w-full"></td>
          <td class="flex items-center mr-1">
            <!-- Colormap/scale adjustments -->
            <OverlayAdjust {ov} />
            <!-- circle -->
          </td>
          <!-- Opacity bar -->
          <td>
            <input
              title="Overlay opacity"
              class="max-w-20 -translate-y-0.5 cursor-pointer align-middle opacity-80"
              class:opacity-70={$sOverlay !== ov.uid}
              type="range"
              min="0"
              max="1"
              value="0.8"
              step="0.01"
              on:change={(e) => setStyleVars(uid, { opacity: e.currentTarget.value })}
              on:mousemove={(e) => setStyleVars(uid, { opacity: e.currentTarget.value })}
              use:tooltip={{ content: 'Opacity' }}
              data-testid="overlay-opacity"
            />
          </td>
          <td class="min-w-6">
            {#if i !== 0}
              <button
                class="flex cursor-pointer items-center opacity-70 ml-1 transition-opacity hover:opacity-100"
                title={`Remove ${fg?.feature}`}
                on:click={() => {
                  if ($annoFeat.annotating?.overlay === ov.uid) {
                    alert('You cannot delete the layer you are annotating.');
                    return;
                  }
                  $overlays[uid].dispose();
                  delete $overlays[uid];
                  $sOverlay = $sOverlay === uid ? Object.keys($overlays)[0] : $sOverlay;
                  $overlays = $overlays;
                  sEvent.set({ type: 'featureUpdated' });
                }}
              >
                <Icon src={XMark} class="svg-icon stroke-[2.5px]" />
              </button>
            {/if}
          </td>
        </tr>
      {/each}
    </tbody>
  {/if}
</table>

<!-- Link button -->
<!-- {#if Object.entries($overlays).length > 1}
  <div class="flex justify-center">
    <button
      class={classes(
        'flex rounded  w-fit p-1 px-2',
        linkMinmax ? 'bg-sky-600 text-neutral-200' : 'bg-neutral-700 text-neutral-500'
      )}
      on:click={() => {
        linkMinmax = !linkMinmax;
        if (linkMinmax) {
          const min = Math.min(...Object.values($overlays).map((o) => o.currStyleVariables?.min));
          const max = Math.max(...Object.values($overlays).map((o) => o.currStyleVariables?.max));
          for (const ov of Object.values($overlays)) {
            ov.updateStyleVariables({ min, max });
          }
        }
      }}
    >
      {#if linkMinmax}
        <Icon src={Link} class="svg-icon mr-1 h-[14px] w-[14px] translate-y-[2.5px] stroke-[2.5]" />
      {/if}
      Link min/max
    </button>
  </div>
{/if} -->

<div class="flex w-full justify-center border-t border-t-white/30">
  <!-- <FileInput accept=".csv" on:import={addOverlay}> -->
  <button
    class="mt-1.5 flex cursor-pointer w-full items-center justify-center transition-opacity hover:font-semibold hover:text-white"
    on:click|stopPropagation={addOverlay}
    data-testid="overlay-add-layer"
  >
<<<<<<< HEAD
    <Icon src={Plus} class="svg-icon mr-1 h-[14px] w-[14px] translate-y-px stroke-[2.5]" />
    <div class="font-normal">Add Layer</div>
  </div>
=======
    <div class="flex items-center">
      <Icon src={Plus} class="svg-icon mr-1 h-[14px] w-[14px] translate-y-[1px] stroke-[2.5]" />
      <div class="font-normal">Add Layer</div>
      <div></div>
    </div>
  </button>
>>>>>>> ff58ee16
  <!-- </FileInput> -->
</div>

<!-- use:tooltip={{
        content: 'CSV file with columns: `x`, `y` in pixels, and optional `id`.'
      }} --><|MERGE_RESOLUTION|>--- conflicted
+++ resolved
@@ -250,18 +250,12 @@
     on:click|stopPropagation={addOverlay}
     data-testid="overlay-add-layer"
   >
-<<<<<<< HEAD
-    <Icon src={Plus} class="svg-icon mr-1 h-[14px] w-[14px] translate-y-px stroke-[2.5]" />
-    <div class="font-normal">Add Layer</div>
-  </div>
-=======
     <div class="flex items-center">
-      <Icon src={Plus} class="svg-icon mr-1 h-[14px] w-[14px] translate-y-[1px] stroke-[2.5]" />
+      <Icon src={Plus} class="svg-icon mr-1 h-[14px] w-[14px] translate-y-px stroke-[2.5]" />
       <div class="font-normal">Add Layer</div>
       <div></div>
     </div>
   </button>
->>>>>>> ff58ee16
   <!-- </FileInput> -->
 </div>
 
