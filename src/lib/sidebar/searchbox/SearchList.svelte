--- conflicted
+++ resolved
@@ -36,12 +36,6 @@
   }
 
   $: if (featureGroup) {
-<<<<<<< HEAD
-    fzf = featureGroup.map((f) => [
-      f.group,
-      new Fzf(f.features, { limit: 6, casing: 'case-insensitive' })
-    ]);
-=======
     fzf = featureGroup.map((f) => {
       const config: ConstructorParameters<typeof Fzf>[1] = {
         limit: 6,
@@ -55,7 +49,6 @@
       }
       return [f.group, new Fzf(f.features, config)];
     });
->>>>>>> a3e83835
   }
 
   $: if (fzf) {
