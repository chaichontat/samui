import { schemeTableau10 } from 'd3';
import type Feature from 'ol/Feature.js';
import type { Circle, Geometry, Point, Polygon } from 'ol/geom.js';

import type { CoordsData } from '$lib/data/objects/coords';
import { genLRU } from '$src/lib/lru';
import { annoFeat, flashing, sEvent } from '$src/lib/store';
import type { Mapp } from '$src/lib/ui/mapp';
<<<<<<< HEAD
import { CanvasSpots } from '$src/lib/ui/overlays/points';
import { difference, intersection } from 'lodash-es';
import type { Coordinate } from 'ol/coordinate';
=======
import { BaseSpots } from '$src/lib/ui/overlays/points';
import { difference, intersection } from 'lodash-es';
import type { Coordinate } from 'ol/coordinate';
import { click } from 'ol/events/condition';
>>>>>>> a3e83835
import { Select } from 'ol/interaction';
import type { SelectEvent } from 'ol/interaction/Select';
import type VectorSource from 'ol/source/Vector';
import { Fill, RegularShape, Stroke, Style } from 'ol/style.js';
import type { Options } from 'ol/style/Style';
import { get } from 'svelte/store';
import type { FeatureLabel } from './annoUtils';

export class MutableSpots extends BaseSpots {
  coordsSource?: CoordsData;
  overlaySource?: VectorSource;
  selectHandler?: ((e: KeyboardEvent) => void) | undefined;
<<<<<<< HEAD
  points?: Feature<Point>[]; // To check if a point is already in the source.
  keyMap?: Record<string, number>;
  pointType?: 'Point' | 'Circle';
  getPointCoords?: ((f: Feature<Point>) => Coordinate) | ((f: Feature<Circle>) => Coordinate);
  select: Select;
=======
  points?: FeatureLabel<T>[]; // To check if a point is already in the source.
  keyMap?: Record<string, number>;
  pointType?: 'Point' | 'Circle';
  getPointCoords?: (f: Feature<Point> | Feature<Circle>) => Coordinate;
  select: Select;
  coords: undefined;
>>>>>>> a3e83835

  constructor(map: Mapp, style?: Style) {
    super(map, style);
    this.select = new Select({
<<<<<<< HEAD
      layers: [this.layer],
      filter: (f) => this.getLabel(f) != undefined
=======
      condition: click, // Otherwise defaults to singleclick which is slow.
      layers: [this.layer!],

      // @ts-ignore
      filter: (f: FeatureLabel<Geometry>) => f.getLabel() != undefined
>>>>>>> a3e83835
    });
  }

  selectHandler_ = (ev: SelectEvent, e: KeyboardEvent) => {
    if (e.key === 'Delete' || e.key === 'Backspace') {
      // Needs to be before our updatePoint.
      // Otherwise, the stroke color from select will be set after removel.
      this.select.getFeatures().clear();
      for (const s of ev.selected) {
<<<<<<< HEAD
        this.removeFeature(s);
=======
        const f = s as FeatureLabel<Geometry>;
        this.updatePoint(f, f.getLabel()!, true);
>>>>>>> a3e83835
      }
      sEvent.set({ type: 'pointsAdded' });
    }

    if (e.key === 'Escape') {
      this.select.getFeatures().clear();
    }
  };
<<<<<<< HEAD

  removeFeature(f: Feature<Point | Circle>) {
    this.updatePoint(f, this.getLabel(f), true);
  }
=======
>>>>>>> a3e83835

  mount() {
    super.mount();
    this.map.map!.addInteraction(this.select);
    this.select.on('select', (ev: SelectEvent) => {
      if (ev.selected.length) {
        if (this.selectHandler) {
          document.removeEventListener('keydown', this.selectHandler);
        }
        this.selectHandler = (e: KeyboardEvent) => this.selectHandler_(ev, e);
        document.addEventListener('keydown', this.selectHandler);
        return;
      }

      if (this.selectHandler) {
        document.removeEventListener('keydown', this.selectHandler);
        this.selectHandler = undefined;
      }
    });
    return this;
  }

  static getPointCoords = (f: Feature<Point>) => f.getGeometry()!.getCoordinates();
  static getCircleCoords = (f: Feature<Circle>) => f.getGeometry()!.getCenter();

  startDraw(coords: CoordsData, keyMap: Record<string, number>, overlaySource: VectorSource) {
    this.clear();
    this.coordsSource = coords;
    this.overlaySource = overlaySource;
    this.points = new Array(coords.pos!.length);
    this.keyMap = keyMap;
    this.pointType = this.coordsSource.size ? 'Circle' : 'Point';
    this.getPointCoords =
      this.pointType === 'Point' ? MutableSpots.getPointCoords : MutableSpots.getCircleCoords;
  }

  updatePoint(f: FeatureLabel<Point>, label: string, remove = false) {
    // Low-level set allowed only here.
<<<<<<< HEAD
    let toSet: string | undefined;
    const labels = this.getLabel(f, true)?.split(',') ?? [];
    const idx = labels.findIndex((x) => x === label);

    if (!remove) {
      // Add
      if (labels.length && idx === labels.length - 1) return; // Don't add the same label twice.
      if (idx > -1) {
        labels.splice(idx, 1);
      }
      labels.push(label); // A stack.
      f.set('label', labels.join(','));
      toSet = label;
    } else {
      // Remove
      if (idx > -1) {
        labels.splice(idx, 1);
      }
      f.set('label', labels.length ? labels.join(',') : undefined);
      toSet = labels.at(-1);
    }
=======
    const toSet = remove ? f.removeLabel(label) : f.addLabel(label);
>>>>>>> a3e83835

    if (toSet) {
      if (this.keyMap![toSet] == undefined) throw new Error('Key not found');
      const color = schemeTableau10[this.keyMap![toSet] % 10].concat('cc');
      f.set('color', color);
      f.setStyle(MutableSpots.genPointStyle(color, this.coordsSource!.size ? 'outline' : 'star'));
    } else {
      console.log('Removing point');
      console.log(f);

      f.set('color', undefined);
      console.log(transparentOutline);

      f.setStyle(this.pointType === 'Point' ? undefined : transparentOutline);
    }
    return f;
  }

  static genPointStyle = genLRU((color: string, type: 'outline' | 'star') => {
    let options: Options;
    if (type === 'outline') {
      options = {
        stroke: new Stroke({ color, width: 3 }),
        fill: new Fill({ color: 'transparent' })
      };
    } else {
      options = {
        image: new RegularShape({
          fill: new Fill({ color }),
          // star
          points: 5,
          radius: 10,
          radius2: 4,
          angle: 0
        })
      };
    }
    return new Style(options);
  });

  add(
    idxs: number | number[],
    label: string,
    { polygonId = undefined as string | undefined, fireEvent = true } = {}
  ) {
    if (!Array.isArray(idxs)) {
      idxs = [idxs];
    }
    const toAdd = [];
    for (const idx of idxs) {
      let f = this.points![idx];
      if (f == undefined) {
        f = BaseSpots._genCircle({
          ...this.coordsSource!.pos![idx],
          idx,
          mPerPx: this.coordsSource!.mPerPx,
          size: this.coordsSource!.size ?? null
        });
        if (polygonId) f.set('polygonId', polygonId);
        this.points![idx] = f;
        toAdd.push(f);
      }
      this.updatePoint(f, label);
    }
    this.source.addFeatures(toAdd);
    if (fireEvent) sEvent.set({ type: 'pointsAdded' });
  }

  addFromPolygon(polygonFeat: Feature<Polygon | Circle>) {
    const label = polygonFeat.get('label') as string;
    if (!label) {
      alert('Set annotation label first.');
      return;
    }
    const polygon = polygonFeat.getGeometry()!;
    const id = polygonFeat.getId() as string;

    const filtered: number[] = [];
    this.overlaySource!.getFeaturesInExtent(polygon.getExtent()).forEach((f) => {
      if (polygon.intersectsCoordinate(f.getGeometry()!.getCoordinates())) {
        if (f.getId() == undefined) alert('f.idx undefined');
        filtered.push(f.getId() as number);
      }
    });
    this.add(filtered, label, { polygonId: id });
  }

  deleteFromPolygon(polygonFeat: Feature<Polygon | Circle>) {
    if (!this.coordsSource) throw new Error('Coords not set');
    const polygon = polygonFeat.getGeometry()!;

    this.source.getFeaturesInExtent(polygon.getExtent()).forEach((f: FeatureLabel<T>) => {
      if (!f.getStyle()) return; // Feature not active.
      const coord = this.getPointCoords!(f);
      if (polygon.intersectsCoordinate(coord)) {
        this.updatePoint(f, polygonFeat.get('label') as string, true);
      }
    });
  }

  isinPolygons(coord: Coordinate, polygons: Feature<Polygon | Circle>[]) {
    return polygons.some((p) => p.getGeometry()!.intersectsCoordinate(coord));
  }

  modifyFromPolygon(
    oldPol: Feature<Polygon | Circle>,
    // Necessary when two polygons of the same label are overlapping.
    // Need to check if the point is in the other polygon.
    polygons: Feature<Polygon | Circle>[]
  ) {
    const oldPolygon = oldPol.getGeometry()!;
    // const newPolygon = newPol.getGeometry()!;
    // Label at Feature NOT Polygon.
    // Polygon never changes label.
    const label = oldPol.get('label') as string;

    // Polygon add handled by processFeature.
    this.source.getFeaturesInExtent(oldPolygon.getExtent()).forEach((f: Feature<Point>) => {
      if (!f.getStyle()) return; // Feature not active.
      const coord = this.getPointCoords!(f as Feature<Circle>);
      if (oldPolygon.intersectsCoordinate(coord)) {
        if (this.isinPolygons(coord, polygons)) {
          this.updatePoint(f, label);
        } else {
          this.updatePoint(f, label, true);
        }
      }
    });
  }

  get length() {
    let count = 0;
<<<<<<< HEAD
    this.source.getFeatures().forEach((f) => {
      if (this.getLabel(f)) count++;
=======
    // @ts-ignore
    this.source.getFeatures().forEach((f: FeatureLabel<Geometry>) => {
      if (f.getLabel()) count++;
>>>>>>> a3e83835
    });
    return count;
  }

  getAllPointsByLabel() {
    const points = { unlabeled: [] } as Record<string, number[]>;
    for (let i = 0; i < this.points!.length; i++) {
      const f = this.points![i];
<<<<<<< HEAD
      const label = f ? this.getLabel(f) : undefined; // Can be undefined for deleted points.
=======
      const label = f ? f.getLabel() : undefined; // Can be undefined for deleted points.
>>>>>>> a3e83835
      if (!label) {
        points.unlabeled.push(i);
        continue;
      }
      if (points[label] == undefined) points[label] = [];
      points[label].push(i);
    }
    return points;
  }

  getComposition() {
    let sum = 0;
    const counts = {} as Record<string, number>;
    Object.entries(this.getAllPointsByLabel()).forEach(([label, ps]) => {
      if (label == 'unlabeled') return;
      counts[label] = ps.length;
      sum += ps.length;
    });
    counts.total_ = sum;
    return counts;
  }

  clear() {
    if (
      this.source.getFeatures().length &&
      !prompt('This will clear previous points. Are you sure?')
    ) {
      return;
    }
    this.source.clear();
    this.points = undefined;
    this.coordsSource = undefined;
    this.keyMap = undefined;
  }

  relabel(old: string, newlabel: string) {
<<<<<<< HEAD
    this.source.forEachFeature((f) => {
      if (this.getLabel(f) === old) {
=======
    // @ts-ignore
    this.source.forEachFeature((f: FeatureLabel<Geometry>) => {
      if (f.getLabel() === old) {
>>>>>>> a3e83835
        this.updatePoint(f, newlabel);
      }
    });
  }

  getLabel(f: Feature<Point>, returnAll = false) {
    const labels = f.get('label') as string | undefined;
    if (returnAll) return labels;
    return labels?.split(',').at(-1);
  }

  removeByLabel(label: string) {
<<<<<<< HEAD
    this.source.forEachFeature((f) => {
      if (this.getLabel(f) === label) {
=======
    // @ts-ignore
    this.source.forEachFeature((f: FeatureLabel<Geometry>) => {
      if (f.getLabel() === label) {
>>>>>>> a3e83835
        this.updatePoint(f, label, true);
      }
    });
  }

  dump() {
<<<<<<< HEAD
    const points = this.source
      .getFeatures()
      .map((f) => [MutableSpots.getId(f), this.getLabel(f)].join(','));
=======
    const points = this.source.getFeatures().map((f) => [f.getId(), f.getLabel()].join(','));
>>>>>>> a3e83835
    return 'id,label\n' + points.join('\n');
  }

  load(cs: { id: number; label?: string }[], coords: CoordsData, overlaySource: VectorSource) {
    this.startDraw(coords, get(annoFeat).reverseKeys, overlaySource);
    const pos = coords.pos;
    const ins = intersection(
      cs.map((c) => c.id),
      pos!.map((p) => p.id ?? p.idx)
    );

    if (ins.length !== cs.length) {
      alert(
        'Some points are not in the current coordinates. \
Most likely cause: mismatched samples. \
The imported points must be a subset of current points. \
That is, the current points must contain the ID of all imported points.'
      );
      return;
    }

    const unique = new Set(cs.map((c) => c.label ?? 'Unlabeled'));
    const anno = get(annoFeat);

    // Force update store.
    const newKeys = anno.keys.concat(difference(Array.from(unique), anno.keys));
    anno.keys = newKeys;
    anno.currKey = newKeys.length - 1;
    annoFeat.set(anno);

    for (const { id, label } of cs) {
      const match = pos!.find((p) => (p.id ?? p.idx) === id)!;
      this.add(match.idx!, label ?? 'Unlabeled');
    }

    sEvent.set({ type: 'pointsAdded' });
    flashing.set('Feature Annotation');
  }
}

const dontCheck = [
  'constructor',
  'updateFeature',
  'load',
  'clear',
  'length',
  'startDraw',
  'length',
  'mount'
];

Object.getOwnPropertyNames(MutableSpots.prototype).forEach((name) => {
  if (dontCheck.includes(name)) return;
  MutableSpots.prototype['_' + name] = MutableSpots.prototype[name];
  MutableSpots.prototype[name] = function () {
    if (!this.coordsSource) throw new Error(`Coords not set at ${name}`);
    return this['_' + name](...arguments);
  };
});

const transparentOutline = new Style({
  stroke: new Stroke({ color: 'transparent', width: 0 }),
  fill: new Fill({ color: 'transparent' })
});<|MERGE_RESOLUTION|>--- conflicted
+++ resolved
@@ -6,16 +6,10 @@
 import { genLRU } from '$src/lib/lru';
 import { annoFeat, flashing, sEvent } from '$src/lib/store';
 import type { Mapp } from '$src/lib/ui/mapp';
-<<<<<<< HEAD
-import { CanvasSpots } from '$src/lib/ui/overlays/points';
-import { difference, intersection } from 'lodash-es';
-import type { Coordinate } from 'ol/coordinate';
-=======
 import { BaseSpots } from '$src/lib/ui/overlays/points';
 import { difference, intersection } from 'lodash-es';
 import type { Coordinate } from 'ol/coordinate';
 import { click } from 'ol/events/condition';
->>>>>>> a3e83835
 import { Select } from 'ol/interaction';
 import type { SelectEvent } from 'ol/interaction/Select';
 import type VectorSource from 'ol/source/Vector';
@@ -28,34 +22,21 @@
   coordsSource?: CoordsData;
   overlaySource?: VectorSource;
   selectHandler?: ((e: KeyboardEvent) => void) | undefined;
-<<<<<<< HEAD
-  points?: Feature<Point>[]; // To check if a point is already in the source.
-  keyMap?: Record<string, number>;
-  pointType?: 'Point' | 'Circle';
-  getPointCoords?: ((f: Feature<Point>) => Coordinate) | ((f: Feature<Circle>) => Coordinate);
-  select: Select;
-=======
-  points?: FeatureLabel<T>[]; // To check if a point is already in the source.
+  points?: FeatureLabel<Circle | Point>[]; // To check if a point is already in the source.
   keyMap?: Record<string, number>;
   pointType?: 'Point' | 'Circle';
   getPointCoords?: (f: Feature<Point> | Feature<Circle>) => Coordinate;
   select: Select;
   coords: undefined;
->>>>>>> a3e83835
 
   constructor(map: Mapp, style?: Style) {
     super(map, style);
     this.select = new Select({
-<<<<<<< HEAD
-      layers: [this.layer],
-      filter: (f) => this.getLabel(f) != undefined
-=======
       condition: click, // Otherwise defaults to singleclick which is slow.
       layers: [this.layer!],
 
       // @ts-ignore
       filter: (f: FeatureLabel<Geometry>) => f.getLabel() != undefined
->>>>>>> a3e83835
     });
   }
 
@@ -65,12 +46,8 @@
       // Otherwise, the stroke color from select will be set after removel.
       this.select.getFeatures().clear();
       for (const s of ev.selected) {
-<<<<<<< HEAD
-        this.removeFeature(s);
-=======
         const f = s as FeatureLabel<Geometry>;
         this.updatePoint(f, f.getLabel()!, true);
->>>>>>> a3e83835
       }
       sEvent.set({ type: 'pointsAdded' });
     }
@@ -79,13 +56,6 @@
       this.select.getFeatures().clear();
     }
   };
-<<<<<<< HEAD
-
-  removeFeature(f: Feature<Point | Circle>) {
-    this.updatePoint(f, this.getLabel(f), true);
-  }
-=======
->>>>>>> a3e83835
 
   mount() {
     super.mount();
@@ -124,31 +94,7 @@
 
   updatePoint(f: FeatureLabel<Point>, label: string, remove = false) {
     // Low-level set allowed only here.
-<<<<<<< HEAD
-    let toSet: string | undefined;
-    const labels = this.getLabel(f, true)?.split(',') ?? [];
-    const idx = labels.findIndex((x) => x === label);
-
-    if (!remove) {
-      // Add
-      if (labels.length && idx === labels.length - 1) return; // Don't add the same label twice.
-      if (idx > -1) {
-        labels.splice(idx, 1);
-      }
-      labels.push(label); // A stack.
-      f.set('label', labels.join(','));
-      toSet = label;
-    } else {
-      // Remove
-      if (idx > -1) {
-        labels.splice(idx, 1);
-      }
-      f.set('label', labels.length ? labels.join(',') : undefined);
-      toSet = labels.at(-1);
-    }
-=======
     const toSet = remove ? f.removeLabel(label) : f.addLabel(label);
->>>>>>> a3e83835
 
     if (toSet) {
       if (this.keyMap![toSet] == undefined) throw new Error('Key not found');
@@ -281,14 +227,9 @@
 
   get length() {
     let count = 0;
-<<<<<<< HEAD
-    this.source.getFeatures().forEach((f) => {
-      if (this.getLabel(f)) count++;
-=======
     // @ts-ignore
     this.source.getFeatures().forEach((f: FeatureLabel<Geometry>) => {
       if (f.getLabel()) count++;
->>>>>>> a3e83835
     });
     return count;
   }
@@ -297,11 +238,7 @@
     const points = { unlabeled: [] } as Record<string, number[]>;
     for (let i = 0; i < this.points!.length; i++) {
       const f = this.points![i];
-<<<<<<< HEAD
-      const label = f ? this.getLabel(f) : undefined; // Can be undefined for deleted points.
-=======
       const label = f ? f.getLabel() : undefined; // Can be undefined for deleted points.
->>>>>>> a3e83835
       if (!label) {
         points.unlabeled.push(i);
         continue;
@@ -338,14 +275,9 @@
   }
 
   relabel(old: string, newlabel: string) {
-<<<<<<< HEAD
-    this.source.forEachFeature((f) => {
-      if (this.getLabel(f) === old) {
-=======
     // @ts-ignore
     this.source.forEachFeature((f: FeatureLabel<Geometry>) => {
       if (f.getLabel() === old) {
->>>>>>> a3e83835
         this.updatePoint(f, newlabel);
       }
     });
@@ -358,27 +290,16 @@
   }
 
   removeByLabel(label: string) {
-<<<<<<< HEAD
-    this.source.forEachFeature((f) => {
-      if (this.getLabel(f) === label) {
-=======
     // @ts-ignore
     this.source.forEachFeature((f: FeatureLabel<Geometry>) => {
       if (f.getLabel() === label) {
->>>>>>> a3e83835
         this.updatePoint(f, label, true);
       }
     });
   }
 
   dump() {
-<<<<<<< HEAD
-    const points = this.source
-      .getFeatures()
-      .map((f) => [MutableSpots.getId(f), this.getLabel(f)].join(','));
-=======
     const points = this.source.getFeatures().map((f) => [f.getId(), f.getLabel()].join(','));
->>>>>>> a3e83835
     return 'id,label\n' + points.join('\n');
   }
 
