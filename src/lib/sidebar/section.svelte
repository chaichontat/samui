<script lang="ts">
  import { flashing } from '$lib/store';
  import { ChevronDown } from '@steeze-ui/heroicons';
  import { Icon } from '@steeze-ui/svelte-icon';
  import { Collapsible, Switch } from 'bits-ui';
  import { slide } from 'svelte/transition';
  import { tooltip } from '../ui/utils';
  import { classes } from '../utils';
  import { cubicOut } from 'svelte/easing';

  let cl = '';
  export { cl as class };
  export let title: string;
  export let defaultOpen = false;
  export let togglable = false;
  export let toggled = false;
  export let toggledOff = 'opacity-50 pointer-events-none';
  export let tooltipMsg = '';

  let interval: ReturnType<typeof setInterval>;
  let isOpen = defaultOpen;
  let prevDefaultOpen = defaultOpen;

  function flash(element: HTMLElement) {
    interval = setInterval(() => {
      requestAnimationFrame(() => {
        element.style.transition = 'none';
        element.style.color = 'rgba(255,62,0,1)';
        element.style.backgroundColor = 'rgba(255,62,0,0.2)';

        setTimeout(() => {
          element.style.transition = 'color 1s, background 1s';
          element.style.color = '';
          element.style.backgroundColor = '';
        });
      });
    }, 1000);
  }
  let div: HTMLElement;

  $: if ($flashing === title) {
    flash(div);
  } else {
    clearInterval(interval);
  }

  $: if (defaultOpen !== prevDefaultOpen) {
    isOpen = defaultOpen;
    prevDefaultOpen = defaultOpen;
  }
</script>

<section
  {title}
  class="w-full"
  data-test-id={`sidebar-section-${title}`}
  use:tooltip={{ enabled: Boolean(tooltipMsg), content: tooltipMsg }}
  bind:this={div}
  on:click={() => ($flashing === title ? ($flashing = '') : '')}
>
  <Collapsible.Root bind:open={isOpen}>
    <Collapsible.Trigger
      type="button"
      class={classes(
        'flex w-full items-center justify-between py-2 pl-3 pr-4 text-left font-medium text-neutral-300 transition-[border-radius] ease-in-out hover:bg-white/10 focus:outline-none'
      )}
    >
      <div class="text-sm">{title}</div>

      <div class="flex items-center gap-x-3">
        {#if togglable}
          <Switch.Root bind:checked={toggled}>
            {#snippet child({ props, checked })}
              {@const { class: switchClass, ...switchRest } = props}
              <button
                {...switchRest}
                class={classes(
                  typeof switchClass === 'string' ? switchClass : undefined,
                  'focus:shadow-outline relative inline-flex h-6 w-12 shrink-0 cursor-pointer rounded-full border-2 border-transparent shadow-white transition-colors duration-200 ease-in-out focus:outline-none',
                  checked ? 'bg-blue-700' : 'bg-neutral-600'
                )}
                type="button"
                on:click|stopPropagation
              >
                <span
                  class={classes(
                    'inline-block h-[18px] w-[18px] translate-y-px transform rounded-full bg-neutral-200 transition duration-200 ease-in-out',
                    checked ? 'translate-x-6' : 'translate-x-0.5'
                  )}
                />
              </button>
            {/snippet}
          </Switch.Root>
        {/if}
        <Icon
          src={ChevronDown}
          class={classes(
<<<<<<< HEAD
            `svg-icon h-4 w-4 stroke-current stroke-3 transition-transform delay-100 duration-300 ease-in-out`,
=======
            `svg-icon size-3 stroke-current stroke-[3] transition-transform delay-100 duration-100 ease-in-out`,
>>>>>>> 22ad656d
            isOpen ? 'rotate-180' : ''
          )}
        />
      </div>
    </Collapsible.Trigger>

    <Collapsible.Content forceMount>
      {#snippet child({ props, open })}
        {#if open}
          {@const { class: rawContentClass, ...contentRest } = props}
          {@const contentClass: string | undefined =
            typeof rawContentClass === 'string' ? rawContentClass : undefined}
          <div
            {...contentRest}
            class={classes(
              contentClass,
              'overflow-visible bg-neutral-800 px-[12px] pt-2 pb-[8px] text-[13px] shadow-inner shadow-neutral-900/30'
            )}
            transition:slide={{ duration: 200, easing: cubicOut }}
          >
            <div class={classes(cl, togglable && !toggled ? toggledOff : '')}>
              <slot {toggled}>
                <div class="text-neutral-100">No content</div>
              </slot>
            </div>
          </div>
        {/if}
      {/snippet}
    </Collapsible.Content>
  </Collapsible.Root>
</section><|MERGE_RESOLUTION|>--- conflicted
+++ resolved
@@ -3,10 +3,10 @@
   import { ChevronDown } from '@steeze-ui/heroicons';
   import { Icon } from '@steeze-ui/svelte-icon';
   import { Collapsible, Switch } from 'bits-ui';
+  import { cubicOut } from 'svelte/easing';
   import { slide } from 'svelte/transition';
   import { tooltip } from '../ui/utils';
   import { classes } from '../utils';
-  import { cubicOut } from 'svelte/easing';
 
   let cl = '';
   export { cl as class };
@@ -95,11 +95,7 @@
         <Icon
           src={ChevronDown}
           class={classes(
-<<<<<<< HEAD
-            `svg-icon h-4 w-4 stroke-current stroke-3 transition-transform delay-100 duration-300 ease-in-out`,
-=======
-            `svg-icon size-3 stroke-current stroke-[3] transition-transform delay-100 duration-100 ease-in-out`,
->>>>>>> 22ad656d
+            `svg-icon size-3 stroke-current stroke-3 transition-transform delay-100 duration-100 ease-in-out`,
             isOpen ? 'rotate-180' : ''
           )}
         />
