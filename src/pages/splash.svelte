<script lang="ts">
  import Github from '$src/lib/components/github.svelte';
  import ImportInstructionsDialog from '$src/lib/components/ImportInstructionsDialog.svelte';
  import { byod } from '$src/lib/data/byod';
  import { Plus } from '@steeze-ui/heroicons';
  import { Icon } from '@steeze-ui/svelte-icon';

  let showProcessingGuide = false;
</script>

<!-- Splash import -->
<nav class="flex w-full justify-between py-[18px] pl-4 pr-4 gap-x-4">
  <div class="text-2xl font-medium">
    🏝️ <a
      href="https://en.wikipedia.org/wiki/Ko_Samui"
      class="animate-text bg-linear-to-br from-yellow-100 via-yellow-200 to-teal-400 bg-clip-text text-transparent duration-300 ease-in-out"
    >
      Samui
    </a>
  </div>
<<<<<<< HEAD
  <div class="grow" />
=======
  <div class="flex-grow"></div>
>>>>>>> 22ad656d
  <Github />
</nav>

<div class="center flex flex-col items-center justify-center gap-y-5">
  <div class="flex flex-col items-center mb-2">
    <button
      class="splash-button group mb-1 rounded-lg bg-linear-to-br from-emerald-500 to-green-500 text-xl font-medium text-neutral-50 ring-pink-800"
      on:click={byod}
    >
      <span class="flex items-center px-5 py-3 group-hover:bg-neutral-50/0 dark:group-hover:bg-neutral-900/0">
        <Icon src={Plus} class="h-4 w-4 translate-y-px stroke-current stroke-4" />
        Import Sample
      </span>
    </button>

    <div class="text-center text-neutral-200">
      <p>Or drag and drop your sample folder!</p>
      <div class="mt-3 flex flex-col flex-wrap items-center justify-center gap-y-1">
        <button
          type="button"
          class="rounded-lg border border-emerald-500/60 px-3 py-1.5 text-sm font-medium text-emerald-200 transition hover:bg-emerald-500/10"
          on:click={() => (showProcessingGuide = true)}
          data-testid="processing-guide-button"
        >
          How do I prepare my data?
        </button>
        <a
          class="text-sm text-blue-400 hover:underline"
          href="https://github.com/chaichontat/samui#example-preprocessing"
        >
          View full README guide
        </a>
      </div>
    </div>
  </div>

  <a
    href="/from?url=data.samuibrowser.com/VisiumIF/&s=Br2720_Ant_IF&s=Br6432_Ant_IF&s=Br6522_Ant_IF&s=Br8667_Post_IF"
    class="splash-button group rounded-lg bg-linear-to-br from-yellow-500 to-yellow-600 text-lg font-medium text-neutral-900 hover:text-neutral-50 focus:ring-cyan-200 dark:text-neutral-100 dark:focus:ring-cyan-800"
  >
    <span class="px-5 py-2 group-hover:bg-neutral-50/0 dark:group-hover:bg-neutral-900/0">Show Visium-IF Data</span>
  </a>

  <a
    href="/from?url=data.samuibrowser.com/merfish/&s=BrainReceptorShowcase"
    class="splash-button group rounded-lg bg-linear-to-br from-teal-500 to-cyan-500 text-lg font-medium text-neutral-900 hover:text-neutral-50 focus:ring-emerald-200 dark:text-neutral-100 dark:focus:ring-emerald-800"
  >
    <span class="px-5 py-2 group-hover:bg-neutral-50/0 dark:group-hover:bg-neutral-900/0">Show MERFISH Data</span>
  </a>
</div>

<div class="absolute bottom-5 left-1/2 translate-x-[-50%] text-center text-neutral-300">
  All processing is done locally. Your data never leave your computer.
</div>

<ImportInstructionsDialog bind:open={showProcessingGuide} /><|MERGE_RESOLUTION|>--- conflicted
+++ resolved
@@ -18,11 +18,7 @@
       Samui
     </a>
   </div>
-<<<<<<< HEAD
-  <div class="grow" />
-=======
-  <div class="flex-grow"></div>
->>>>>>> 22ad656d
+  <div class="grow"></div>
   <Github />
 </nav>
 
@@ -32,7 +28,9 @@
       class="splash-button group mb-1 rounded-lg bg-linear-to-br from-emerald-500 to-green-500 text-xl font-medium text-neutral-50 ring-pink-800"
       on:click={byod}
     >
-      <span class="flex items-center px-5 py-3 group-hover:bg-neutral-50/0 dark:group-hover:bg-neutral-900/0">
+      <span
+        class="flex items-center px-5 py-3 group-hover:bg-neutral-50/0 dark:group-hover:bg-neutral-900/0"
+      >
         <Icon src={Plus} class="h-4 w-4 translate-y-px stroke-current stroke-4" />
         Import Sample
       </span>
@@ -63,14 +61,18 @@
     href="/from?url=data.samuibrowser.com/VisiumIF/&s=Br2720_Ant_IF&s=Br6432_Ant_IF&s=Br6522_Ant_IF&s=Br8667_Post_IF"
     class="splash-button group rounded-lg bg-linear-to-br from-yellow-500 to-yellow-600 text-lg font-medium text-neutral-900 hover:text-neutral-50 focus:ring-cyan-200 dark:text-neutral-100 dark:focus:ring-cyan-800"
   >
-    <span class="px-5 py-2 group-hover:bg-neutral-50/0 dark:group-hover:bg-neutral-900/0">Show Visium-IF Data</span>
+    <span class="px-5 py-2 group-hover:bg-neutral-50/0 dark:group-hover:bg-neutral-900/0">
+      Show Visium-IF Data
+    </span>
   </a>
 
   <a
     href="/from?url=data.samuibrowser.com/merfish/&s=BrainReceptorShowcase"
     class="splash-button group rounded-lg bg-linear-to-br from-teal-500 to-cyan-500 text-lg font-medium text-neutral-900 hover:text-neutral-50 focus:ring-emerald-200 dark:text-neutral-100 dark:focus:ring-emerald-800"
   >
-    <span class="px-5 py-2 group-hover:bg-neutral-50/0 dark:group-hover:bg-neutral-900/0">Show MERFISH Data</span>
+    <span class="px-5 py-2 group-hover:bg-neutral-50/0 dark:group-hover:bg-neutral-900/0">
+      Show MERFISH Data
+    </span>
   </a>
 </div>
 
