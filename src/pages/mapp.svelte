--- conflicted
+++ resolved
@@ -165,26 +165,8 @@
   />
 
   {#if sample}
-<<<<<<< HEAD
-    <section
-      class="absolute top-8 left-4 z-10 flex flex-col gap-y-2 text-lg font-medium opacity-90 lg:top-[5rem] xl:text-xl"
-    >
-      <!-- Color indicator -->
-      <!-- <div class="flex flex-col">
-        {#each ['text-blue-600', 'text-green-600', 'text-red-600'] as color, i}
-          {#if imgCtrl?.type === 'composite' && imgCtrl.showing[i] !== 'None'}
-            <span class={`font-semibold ${color}`}>{imgCtrl.showing[i]}</span>
-          {/if}
-        {/each}
-      </div> -->
-    </section>
-
-    <!-- Top right tools -->
-    <MapTools {sample} {map} {width} bind:showImgControl />
-=======
     <!-- Overlay and Colorbar -->
     <MapTools {map} {width} bind:showImgControl />
->>>>>>> e14db6b4
 
     <!-- Img control -->
     <div
