<script lang="ts">
  import {
    annoROI,
    mask,
    overlays,
    overlaysFeature,
    sEvent,
    sFeatureData,
    sId,
    sMapp,
    sOverlay,
    userState
  } from '$lib/store';
  import type { Sample } from '$src/lib/data/objects/sample';
  import { oneLRU } from '$src/lib/lru';
  import ImgControl from '$src/lib/ui/background/imgControl.svelte';

  import { isEqual } from 'lodash-es';
  import 'ol/ol.css';
  import View from 'ol/View';
  import { createEventDispatcher, onMount } from 'svelte';
  import { Mapp } from '../lib/ui/mapp';

  export let sample: Sample | undefined;
  // let currSample: string;
  $: sample?.hydrate().then(updateSample).catch(console.error);
  $: showImgControl = $userState.showImgControl;
  $: console.log(sample);

  export let uid: number;
  const mapName = `map-${uid}`;
  let mapElem: HTMLDivElement;
  let tippyElem: HTMLDivElement;
  let map = new Mapp();
  $sMapp = map;

  let width: number;
  let height: number;
  let small = false;
  const dispatch = createEventDispatcher();

  onMount(() => {
    map.mount(mapElem, tippyElem);
  });

  // function moveView(idx: number) {
  //   if (!coords[idx]) return;
  //   const { x, y } = coords[idx];
  //   if ($store.currIdx.source !== 'map') {
  //     const view = map.getView();
  //     const currZoom = view.getZoom();
  //     if ($store.locked) {
  //       view.animate({ center: [x * mPerPx, -y * mPerPx], duration: 100, zoom: 5 });
  //     } else if (currZoom && currZoom > 2) {
  //       view.animate({ duration: 100 });
  //     }
  //   }
  //   circleFeature?.getGeometry()?.setCenter([x * mPerPx, -y * mPerPx]);
  // }

  // Move view
  // $: {
  //   if (map && coords) {
  //     const idx = $store.locked ? $store.lockedIdx : $store.currIdx;
  //     moveView(idx.idx);
  //   }
  // }

  onMount(() => {
    map.attachPointerListener({
      pointermove: oneLRU((id_: { idx: number; id: number | string } | null) => {
<<<<<<< HEAD
        if (id_) $sId = { ...id_, source: 'map' };
      })
=======
        $sId = { idx: id_?.idx, id: id_?.id, source: 'map' };
      }),
      // For annotation stuffs.
      click: (id_: { idx: number; id: number | string } | null) => {
        if (!$sOverlay || !$annotating.annotating) return;

        if (!isEqual($sFeatureData.coords.name, $annotating.annotatingCoordName)) {
          alert(
            `Annotation: coords mismatch. Started with ${
              $sFeatureData.coords.name
            }. Current active overlay is ${$annotating.annotatingCoordName!}.`
          );
          return;
        }

        const sfd = $sFeatureData;
        if ($annotating.currKey != undefined && id_ && sfd) {
          const idx = id_.idx;
          const existing = map.persistentLayers.annotations.points.get(idx);
          if (
            existing == undefined ||
            existing.get('value') !== $annotating.keys[$annotating.currKey]
          ) {
            map.persistentLayers.annotations.points.add(
              idx,
              $annotating.keys[$annotating.currKey],
              sfd.coords,
              $annotating.keys
            );
          } else {
            map.persistentLayers.annotations.points.delete(idx);
          }
        }
      }
>>>>>>> 5b23d125
    });
  });

  const updateSample = async (sample: Sample) => {
    await map.updateSample(sample);
    $sId = { source: 'map' };
    map = map;
  };

  // Feature change.
  $: if ($overlaysFeature[$sOverlay]) {
    updateFeature().catch(console.error);
  }
  const updateFeature = async () => {
    if (!sample) return;
    const ol = $overlays[$sOverlay];
    const fn = $overlaysFeature[$sOverlay];
    // Prevents update when state is inconsistent.
    if (!fn || isEqual(ol.currFeature, fn)) return;
    await ol.update(sample, fn);
  };

  $: if ($sEvent?.type === 'maskUpdated') {
    $overlays[$sOverlay]?.updateMask($mask);
  }

  // Hover/overlay.
  $: if ($sId && $sOverlay) changeHover($sOverlay, $sId.idx);

  let timeout: ReturnType<typeof setTimeout> | undefined;

  function hide() {
    map.persistentLayers.active.layer!.setVisible(false);
    map.tippy!.elem.style.opacity = '0';
    // map.tippy?.elem.setAttribute('hidden', '');
  }

  const changeHover = oneLRU((activeol: string, idx: number | undefined) => {
    const active = map.persistentLayers.active;
    const ov = $overlays[activeol];

    if (!ov) return false;

    if (idx != undefined && ov.coords) {
      const pos = ov.coords.pos![idx];
      if (!pos) return; // Happens when changing focus.overlay. Idx from another ol can exceed the length of current ol.
      active.layer!.setVisible(true);
      active.update(ov.coords, idx);

      if (map.tippy && pos.id) {
        if (timeout) clearTimeout(timeout);
        map.tippy.overlay.setPosition([pos.x * ov.coords.mPerPx, -pos.y * ov.coords.mPerPx]);
        map.tippy.elem.style.opacity = '1';
        // map.tippy.elem.removeAttribute('hidden');
        map.tippy.elem.innerHTML = `<code>${pos.id}</code>`;
      }
    } else {
      timeout = setTimeout(hide, 400);
    }
  });

  $: small = width < 500;
</script>

<!-- For pane resize. -->
<svelte:body on:resize={() => map.map?.updateSize()} />

<!-- <button id="export-png" class="h-50 w-50 absolute z-50 bg-red-500 text-xl"> Meh </button> -->

<section
  class="relative h-full w-full overflow-hidden"
  bind:clientHeight={height}
  bind:clientWidth={width}
>
  <!-- Map -->
  <!-- on:mouseleave={() => ($sId = { source: 'map' })} -->
  <div
    id={mapName}
    bind:this={mapElem}
    on:click={() => dispatch('mapClick')}
    class="map h-full w-full"
    class:small={showImgControl && small}
  />
  <!-- Map tippy -->
  <div
    bind:this={tippyElem}
    class="ol-tippy pointer-events-none max-w-sm rounded bg-neutral-800/80 px-2 py-1.5 text-xs backdrop-blur-lg transition-opacity duration-300 ease-out"
  />

  {#if sample}
    <!-- Img control -->
    <div
      class="absolute top-[72px] left-1 z-30 h-fit md:left-4"
      class:hidden={!showImgControl}
      style="max-width: calc(100% - 20px);"
    >
      <ImgControl background={map.persistentLayers.background} />
    </div>
  {/if}
</section>

<style lang="postcss">
  .map :global(.ol-zoomslider) {
    @apply cursor-pointer rounded bg-neutral-500/50 backdrop-blur transition-all;
  }

  .map :global(.ol-zoomslider:hover) {
    @apply bg-white/50;
  }

  .map :global(.ol-zoomslider-thumb) {
    @apply w-3;
  }

  /* .map :global(.ol-scale-line) {
    @apply absolute right-16 left-auto bottom-8 float-right w-3 bg-transparent text-right font-sans;
  }

  .map :global(.ol-scale-line-inner) {
    @apply absolute left-auto right-0 bottom-0 border-neutral-200 pb-1 text-sm text-neutral-200;
  } */

  .map :global(.ol-scale-line) {
    @apply absolute left-4 bottom-8 float-right w-3 bg-transparent text-right font-sans;
  }

  .map :global(.ol-scale-line-inner) {
    @apply absolute bottom-0 border-neutral-200 pb-1 text-sm text-neutral-200;
  }

  .map :global(.ol-zoom) {
    @apply absolute bottom-20 left-4 top-auto border-neutral-200 backdrop-blur;
  }

  .map :global(.ol-zoom-in) {
    @apply bg-slate-800/90 text-neutral-200;
  }

  .map :global(.ol-zoom-out) {
    @apply bg-slate-800/90 text-neutral-200;
  }
</style><|MERGE_RESOLUTION|>--- conflicted
+++ resolved
@@ -69,45 +69,8 @@
   onMount(() => {
     map.attachPointerListener({
       pointermove: oneLRU((id_: { idx: number; id: number | string } | null) => {
-<<<<<<< HEAD
-        if (id_) $sId = { ...id_, source: 'map' };
+        $sId = { idx: id_?.idx, id: id_?.id, source: 'map' };
       })
-=======
-        $sId = { idx: id_?.idx, id: id_?.id, source: 'map' };
-      }),
-      // For annotation stuffs.
-      click: (id_: { idx: number; id: number | string } | null) => {
-        if (!$sOverlay || !$annotating.annotating) return;
-
-        if (!isEqual($sFeatureData.coords.name, $annotating.annotatingCoordName)) {
-          alert(
-            `Annotation: coords mismatch. Started with ${
-              $sFeatureData.coords.name
-            }. Current active overlay is ${$annotating.annotatingCoordName!}.`
-          );
-          return;
-        }
-
-        const sfd = $sFeatureData;
-        if ($annotating.currKey != undefined && id_ && sfd) {
-          const idx = id_.idx;
-          const existing = map.persistentLayers.annotations.points.get(idx);
-          if (
-            existing == undefined ||
-            existing.get('value') !== $annotating.keys[$annotating.currKey]
-          ) {
-            map.persistentLayers.annotations.points.add(
-              idx,
-              $annotating.keys[$annotating.currKey],
-              sfd.coords,
-              $annotating.keys
-            );
-          } else {
-            map.persistentLayers.annotations.points.delete(idx);
-          }
-        }
-      }
->>>>>>> 5b23d125
     });
   });
 
@@ -194,7 +157,8 @@
   <!-- Map tippy -->
   <div
     bind:this={tippyElem}
-    class="ol-tippy pointer-events-none max-w-sm rounded bg-neutral-800/80 px-2 py-1.5 text-xs backdrop-blur-lg transition-opacity duration-300 ease-out"
+    class="ol-tippy pointer-events-none max-w-sm rounded bg-neutral-800/80 px-2 py-1.5 text-xs
+    backdrop-blur-lg transition-opacity duration-300 ease-out"
   />
 
   {#if sample}
